--- conflicted
+++ resolved
@@ -38,12 +38,8 @@
             actions = actions[0, :]
         observations, reward, done, info = environment.step(actions)
         muscle_states = environment.muscle_states
-<<<<<<< HEAD
-        mujoco_render(environment)
-=======
         if not no_render:
             mujoco_render(environment)
->>>>>>> 7a1a4f24
 
         steps += 1
         score += reward
@@ -65,7 +61,8 @@
             print(f"Max reward: {max_reward:,.3f}")
             print(f"Global min reward: {min_reward:,.3f}")
             print(f"Global max reward: {max_reward:,.3f}")
-            environment.reset()
+            observations = environment.reset()
+            muscle_states = environment.muscle_states
 
             score = 0
             length = 0
@@ -75,10 +72,10 @@
                 break
 
 
-<<<<<<< HEAD
-def play_scone(agent, environment, noisy):
+def play_scone(agent, environment, noisy, num_episodes, no_render):
     """Launches an agent in a Gym-based environment."""
-    environment.store_next_episode()
+    if not no_render:
+        environment.store_next_episode()
     observations = environment.reset()
     muscle_states = environment.muscle_states
 
@@ -124,20 +121,21 @@
             print(f"Max reward: {max_reward:,.3f}")
             print(f"Global min reward: {min_reward:,.3f}")
             print(f"Global max reward: {max_reward:,.3f}")
-            environment.write_now()
-            environment.store_next_episode()
-            environment.reset()
+            if not no_render:
+                environment.write_now()
+                environment.store_next_episode()
+            observations = environment.reset()
+            muscle_states = environment.muscle_states
 
             score = 0
             length = 0
             min_reward = float("inf")
             max_reward = -float("inf")
+            if episodes >= num_episodes:
+                break
 
 
 def play_control_suite(agent, environment):
-=======
-def play_control_suite(agent, environment, num_episodes):
->>>>>>> 7a1a4f24
     """Launches an agent in a DeepMind Control Suite-based environment."""
 
     from dm_control import viewer
@@ -316,21 +314,12 @@
     environment = eval(environment)
     environment.seed(seed)
     environment = env_wrappers.apply_wrapper(environment)
-<<<<<<< HEAD
-
-    if "env_args" in config:
-=======
     if config and "env_args" in config:
->>>>>>> 7a1a4f24
         environment.merge_args(config.env_args)
         environment.apply_args()
 
     # Adapt mpo specific settings
-<<<<<<< HEAD
-    if "mpo_args" in config:
-=======
     if config and "mpo_args" in config:
->>>>>>> 7a1a4f24
         agent.set_params(**config.mpo_args)
     # Initialize the agent.
     agent.initialize(
@@ -342,23 +331,22 @@
     # Load the weights of the agent from a checkpoint.
     if checkpoint_path:
         agent.load(checkpoint_path)
-<<<<<<< HEAD
     if "control" in str(type(environment)).lower():
         play_control_suite(agent, environment)
     if "scone" in str(type(environment)).lower():
         play_scone(agent, environment, noisy)
     play_gym(agent, environment, noisy)
-=======
 
     if "control" in str(environment).lower():
         if no_render or num_episodes != 5:
             logger.log(
                 "no_render and num_episodes only implemented for gym tasks"
             )
-        play_control_suite(agent, environment, num_episodes)
+        play_control_suite(agent, environment)
+    elif "scone" in str(type(environment)).lower():
+        play_scone(agent, environment, noisy, no_render)
     else:
         play_gym(agent, environment, noisy, no_render, num_episodes)
->>>>>>> 7a1a4f24
 
 
 if __name__ == "__main__":
